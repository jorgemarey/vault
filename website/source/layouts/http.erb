--- conflicted
+++ resolved
@@ -75,19 +75,8 @@
             <li<%= sidebar_current("docs-http-system-capabilities/") %>>
               <a href="/docs/http/system/capabilities.html"><tt>/sys/capabilities</tt></a>
             </li>
-<<<<<<< HEAD
             <li<%= sidebar_current("docs-http-system-capabilities-accessor") %>>
               <a href="/docs/http/system/capabilities-accessor.html"><tt>/sys/capabilities-accessor</tt></a>
-=======
-          </ul>
-        </li>
-
-        <li<%= sidebar_current("docs-http-wrapping") %>>
-          <a href="#">Response Wrapping</a>
-          <ul class="nav nav-visible">
-            <li<%= sidebar_current("docs-http-wrapping-lookup") %>>
-              <a href="/docs/http/sys-wrapping-lookup.html">/sys/wrapping/lookup</a>
->>>>>>> d349fdf7
             </li>
             <li<%= sidebar_current("docs-http-system-capabilities-self") %>>
               <a href="/docs/http/system/capabilities-self.html"><tt>/sys/capabilities-self</tt></a>
@@ -98,24 +87,12 @@
             <li<%= sidebar_current("docs-http-system-generate-root") %>>
               <a href="/docs/http/system/generate-root.html"><tt>/sys/generate-root</tt></a>
             </li>
-<<<<<<< HEAD
             <li<%= sidebar_current("docs-http-system-health") %>>
               <a href="/docs/http/system/health.html"><tt>/sys/health</tt></a>
-=======
-          </ul>
-        </li>
-
-        <li<%= sidebar_current("docs-http-ha") %>>
-          <a href="#">High Availability</a>
-          <ul class="nav nav-visible">
-            <li<%= sidebar_current("docs-http-ha-leader") %>>
-              <a href="/docs/http/sys-leader.html">/sys/leader</a>
->>>>>>> d349fdf7
             </li>
             <li<%= sidebar_current("docs-http-system-init") %>>
               <a href="/docs/http/system/init.html"><tt>/sys/init</tt></a>
             </li>
-<<<<<<< HEAD
             <li<%= sidebar_current("docs-http-system-key-status") %>>
               <a href="/docs/http/system/key-status.html"><tt>/sys/key-status</tt></a>
             </li>
@@ -141,7 +118,7 @@
               <a href="/docs/http/system/renew.html"><tt>/sys/renew</tt></a>
             </li>
             <li<%= sidebar_current("docs-http-system-replication") %>>
-              <a href="/docs/http/system/replication.html"><tt>/sys/replication</tt></a>
+              <a href="/docs/http/system/replication.html">/sys/replication</a>
             </li>
             <li<%= sidebar_current("docs-http-system-revoke/") %>>
               <a href="/docs/http/system/revoke.html"><tt>/sys/revoke</tt></a>
@@ -180,68 +157,6 @@
               <a href="/docs/http/system/wrapping-wrap.html"><tt>/sys/wrapping/wrap</tt></a>
             </li>
           </ul>
-=======
-          </ul>
-        </li>
-
-        <li<%= sidebar_current("docs-http-replication") %>>
-          <a href="#">Replication</a>
-          <ul class="nav nav-visible">
-            <li<%= sidebar_current("docs-http-replication-common") %>>
-              <a href="/docs/http/sys-replication-common.html">/sys/replication (common)</a>
-            </li>
-            <li<%= sidebar_current("docs-http-replication-primary") %>>
-              <a href="/docs/http/sys-replication-primary.html">/sys/replication/primary</a>
-            </li>
-            <li<%= sidebar_current("docs-http-replication-secondary") %>>
-              <a href="/docs/http/sys-replication-secondary.html">/sys/replication/secondary</a>
-            </li>
-          </ul>
-        </li>
-
-        <li<%= sidebar_current("docs-http-rotate") %>>
-          <a href="#">Key Rotation</a>
-          <ul class="nav nav-visible">
-            <li<%= sidebar_current("docs-http-rotate-key-status") %>>
-              <a href="/docs/http/sys-key-status.html">/sys/key-status</a>
-            </li>
-
-            <li<%= sidebar_current("docs-http-rotate-rekey") %>>
-              <a href="/docs/http/sys-rekey.html">/sys/rekey/</a>
-            </li>
-
-            <li<%= sidebar_current("docs-http-rotate-rotate") %>>
-              <a href="/docs/http/sys-rotate.html">/sys/rotate</a>
-            </li>
-          </ul>
-        </li>
-
-        <li<%= sidebar_current("docs-http-debug") %>>
-          <a href="#">Debug</a>
-          <ul class="nav nav-visible">
-            <li<%= sidebar_current("docs-http-debug-raw") %>>
-              <a href="/docs/http/sys-raw.html">/sys/raw</a>
-            </li>
-
-            <li<%= sidebar_current("docs-http-debug-health") %>>
-              <a href="/docs/http/sys-health.html">/sys/health</a>
-            </li>
-          </ul>
-        </li>
-
-        <hr>
-
-        <li<%= sidebar_current("docs-http-secret") %>>
-          <a href="/docs/secrets/index.html">Secret Backends</a>
-        </li>
-
-        <li<%= sidebar_current("docs-http-authbackends") %>>
-          <a href="/docs/auth/index.html">Auth Backends</a>
-                </li>
-
-        <li<%= sidebar_current("docs-http-auditbackends") %>>
-          <a href="/docs/audit/index.html">Audit Backends</a>
->>>>>>> d349fdf7
         </li>
       </ul>
     </div>
